//===- SCCP.cpp - Sparse Conditional Constant Propagation -----------------===//
//
//                     The LLVM Compiler Infrastructure
//
// This file is distributed under the University of Illinois Open Source
// License. See LICENSE.TXT for details.
//
//===----------------------------------------------------------------------===//
//
// This file implements sparse conditional constant propagation and merging:
//
// Specifically, this:
//   * Assumes values are constant unless proven otherwise
//   * Assumes BasicBlocks are dead unless proven otherwise
//   * Proves values to be constant, and replaces them with constants
//   * Proves conditional branches to be unconditional
//
//===----------------------------------------------------------------------===//

#include "llvm/Transforms/IPO/SCCP.h"
#include "llvm/ADT/DenseMap.h"
#include "llvm/ADT/DenseSet.h"
#include "llvm/ADT/PointerIntPair.h"
#include "llvm/ADT/SmallPtrSet.h"
#include "llvm/ADT/SmallVector.h"
#include "llvm/ADT/Statistic.h"
#include "llvm/Analysis/ConstantFolding.h"
#include "llvm/Analysis/GlobalsModRef.h"
#include "llvm/Analysis/TargetLibraryInfo.h"
#include "llvm/IR/CallSite.h"
#include "llvm/IR/Constants.h"
#include "llvm/IR/DataLayout.h"
#include "llvm/IR/DerivedTypes.h"
#include "llvm/IR/InstVisitor.h"
#include "llvm/IR/Instructions.h"
#include "llvm/Pass.h"
#include "llvm/Support/Debug.h"
#include "llvm/Support/ErrorHandling.h"
#include "llvm/Support/raw_ostream.h"
#include "llvm/Transforms/IPO.h"
#include "llvm/Transforms/Scalar.h"
#include "llvm/Transforms/Scalar/SCCP.h"
#include "llvm/Transforms/Utils/Local.h"
#include <algorithm>
using namespace llvm;

#define DEBUG_TYPE "sccp"

STATISTIC(NumInstRemoved, "Number of instructions removed");
STATISTIC(NumDeadBlocks , "Number of basic blocks unreachable");

STATISTIC(IPNumInstRemoved, "Number of instructions removed by IPSCCP");
STATISTIC(IPNumArgsElimed ,"Number of arguments constant propagated by IPSCCP");
STATISTIC(IPNumGlobalConst, "Number of globals found to be constant by IPSCCP");

namespace {
/// LatticeVal class - This class represents the different lattice values that
/// an LLVM value may occupy.  It is a simple class with value semantics.
///
class LatticeVal {
  enum LatticeValueTy {
    /// unknown - This LLVM Value has no known value yet.
    unknown,

    /// constant - This LLVM Value has a specific constant value.
    constant,

    /// overdefined - This instruction is not known to be constant, and we know
    /// it has a value.
    overdefined
  };

  /// Val: This stores the current lattice value along with the Constant* for
  /// the constant if this is a 'constant' value.
  PointerIntPair<Constant *, 2, LatticeValueTy> Val;

  LatticeValueTy getLatticeValue() const {
    return Val.getInt();
  }

public:
  LatticeVal() : Val(nullptr, unknown) {}

  bool isUnknown() const { return getLatticeValue() == unknown; }
  bool isConstant() const { return getLatticeValue() == constant; }
  bool isOverdefined() const { return getLatticeValue() == overdefined; }

  Constant *getConstant() const {
    assert(isConstant() && "Cannot get the constant of a non-constant!");
    return Val.getPointer();
  }

  /// markOverdefined - Return true if this is a change in status.
  bool markOverdefined() {
    if (isOverdefined())
      return false;

    Val.setInt(overdefined);
    return true;
  }

  /// markConstant - Return true if this is a change in status.
  bool markConstant(Constant *V) {
    if (getLatticeValue() == constant) {
      assert(getConstant() == V && "Marking constant with different value");
      return false;
    }

    if (isUnknown()) {
      Val.setInt(constant);
      assert(V && "Marking constant with NULL");
      Val.setPointer(V);
    }
    return true;
  }

  /// getConstantInt - If this is a constant with a ConstantInt value, return it
  /// otherwise return null.
  ConstantInt *getConstantInt() const {
    if (isConstant())
      return dyn_cast<ConstantInt>(getConstant());
    return nullptr;
  }
};
} // end anonymous namespace.


namespace {

//===----------------------------------------------------------------------===//
//
/// SCCPSolver - This class is a general purpose solver for Sparse Conditional
/// Constant Propagation.
///
class SCCPSolver : public InstVisitor<SCCPSolver> {
  const DataLayout &DL;
  const TargetLibraryInfo *TLI;
  SmallPtrSet<BasicBlock*, 8> BBExecutable; // The BBs that are executable.
  DenseMap<Value*, LatticeVal> ValueState;  // The state each value is in.

  /// StructValueState - This maintains ValueState for values that have
  /// StructType, for example for formal arguments, calls, insertelement, etc.
  ///
  DenseMap<std::pair<Value*, unsigned>, LatticeVal> StructValueState;

  /// GlobalValue - If we are tracking any values for the contents of a global
  /// variable, we keep a mapping from the constant accessor to the element of
  /// the global, to the currently known value.  If the value becomes
  /// overdefined, it's entry is simply removed from this map.
  DenseMap<GlobalVariable*, LatticeVal> TrackedGlobals;

  /// TrackedRetVals - If we are tracking arguments into and the return
  /// value out of a function, it will have an entry in this map, indicating
  /// what the known return value for the function is.
  DenseMap<Function*, LatticeVal> TrackedRetVals;

  /// TrackedMultipleRetVals - Same as TrackedRetVals, but used for functions
  /// that return multiple values.
  DenseMap<std::pair<Function*, unsigned>, LatticeVal> TrackedMultipleRetVals;

  /// MRVFunctionsTracked - Each function in TrackedMultipleRetVals is
  /// represented here for efficient lookup.
  SmallPtrSet<Function*, 16> MRVFunctionsTracked;

  /// TrackingIncomingArguments - This is the set of functions for whose
  /// arguments we make optimistic assumptions about and try to prove as
  /// constants.
  SmallPtrSet<Function*, 16> TrackingIncomingArguments;

  /// The reason for two worklists is that overdefined is the lowest state
  /// on the lattice, and moving things to overdefined as fast as possible
  /// makes SCCP converge much faster.
  ///
  /// By having a separate worklist, we accomplish this because everything
  /// possibly overdefined will become overdefined at the soonest possible
  /// point.
  SmallVector<Value*, 64> OverdefinedInstWorkList;
  SmallVector<Value*, 64> InstWorkList;


  SmallVector<BasicBlock*, 64>  BBWorkList;  // The BasicBlock work list

  /// KnownFeasibleEdges - Entries in this set are edges which have already had
  /// PHI nodes retriggered.
  typedef std::pair<BasicBlock*, BasicBlock*> Edge;
  DenseSet<Edge> KnownFeasibleEdges;
public:
  SCCPSolver(const DataLayout &DL, const TargetLibraryInfo *tli)
      : DL(DL), TLI(tli) {}

  /// MarkBlockExecutable - This method can be used by clients to mark all of
  /// the blocks that are known to be intrinsically live in the processed unit.
  ///
  /// This returns true if the block was not considered live before.
  bool MarkBlockExecutable(BasicBlock *BB) {
    if (!BBExecutable.insert(BB).second)
      return false;
    DEBUG(dbgs() << "Marking Block Executable: " << BB->getName() << '\n');
    BBWorkList.push_back(BB);  // Add the block to the work list!
    return true;
  }

  /// TrackValueOfGlobalVariable - Clients can use this method to
  /// inform the SCCPSolver that it should track loads and stores to the
  /// specified global variable if it can.  This is only legal to call if
  /// performing Interprocedural SCCP.
  void TrackValueOfGlobalVariable(GlobalVariable *GV) {
    // We only track the contents of scalar globals.
    if (GV->getValueType()->isSingleValueType()) {
      LatticeVal &IV = TrackedGlobals[GV];
      if (!isa<UndefValue>(GV->getInitializer()))
        IV.markConstant(GV->getInitializer());
    }
  }

  /// AddTrackedFunction - If the SCCP solver is supposed to track calls into
  /// and out of the specified function (which cannot have its address taken),
  /// this method must be called.
  void AddTrackedFunction(Function *F) {
    // Add an entry, F -> undef.
    if (auto *STy = dyn_cast<StructType>(F->getReturnType())) {
      MRVFunctionsTracked.insert(F);
      for (unsigned i = 0, e = STy->getNumElements(); i != e; ++i)
        TrackedMultipleRetVals.insert(std::make_pair(std::make_pair(F, i),
                                                     LatticeVal()));
    } else
      TrackedRetVals.insert(std::make_pair(F, LatticeVal()));
  }

  void AddArgumentTrackedFunction(Function *F) {
    TrackingIncomingArguments.insert(F);
  }

  /// Solve - Solve for constants and executable blocks.
  ///
  void Solve();

  bool isBlockExecutable(BasicBlock *BB) const {
    return BBExecutable.count(BB);
  }

  std::vector<LatticeVal> getStructLatticeValueFor(Value *V) const {
    std::vector<LatticeVal> StructValues;
    auto *STy = dyn_cast<StructType>(V->getType());
    assert(STy && "getStructLatticeValueFor() can be called only on structs");
    for (unsigned i = 0, e = STy->getNumElements(); i != e; ++i) {
      auto I = StructValueState.find(std::make_pair(V, i));
      assert(I != StructValueState.end() && "Value not in valuemap!");
      StructValues.push_back(I->second);
    }
    return StructValues;
  }

  LatticeVal getLatticeValueFor(Value *V) const {
    DenseMap<Value*, LatticeVal>::const_iterator I = ValueState.find(V);
    assert(I != ValueState.end() && "V is not in valuemap!");
    return I->second;
  }

  /// getTrackedRetVals - Get the inferred return value map.
  ///
  const DenseMap<Function*, LatticeVal> &getTrackedRetVals() {
    return TrackedRetVals;
  }

  /// getTrackedGlobals - Get and return the set of inferred initializers for
  /// global variables.
  const DenseMap<GlobalVariable*, LatticeVal> &getTrackedGlobals() {
    return TrackedGlobals;
  }

  /// getMRVFunctionsTracked - Get the set of functions which return multiple
  /// values tracked by the pass.
  const SmallPtrSet<Function *, 16> getMRVFunctionsTracked() {
    return MRVFunctionsTracked;
  }

  void markOverdefined(Value *V) {
    assert(!V->getType()->isStructTy() &&
           "structs should use markAnythingOverdefined");
    markOverdefined(ValueState[V], V);
  }

  /// markAnythingOverdefined - Mark the specified value overdefined.  This
  /// works with both scalars and structs.
  void markAnythingOverdefined(Value *V) {
    if (auto *STy = dyn_cast<StructType>(V->getType()))
      for (unsigned i = 0, e = STy->getNumElements(); i != e; ++i)
        markOverdefined(getStructValueState(V, i), V);
    else
      markOverdefined(V);
  }

  // isStructLatticeConstant - Return true if all the lattice values
  // corresponding to elements of the structure are not overdefined,
  // false otherwise.
  bool isStructLatticeConstant(Function *F, StructType *STy) {
    for (unsigned i = 0, e = STy->getNumElements(); i != e; ++i) {
      const auto &It = TrackedMultipleRetVals.find(std::make_pair(F, i));
      assert(It != TrackedMultipleRetVals.end());
      LatticeVal LV = It->second;
      if (LV.isOverdefined())
        return false;
    }
    return true;
  }

private:
<<<<<<< HEAD
  // pushToWorkList - Helper for markConstant
=======
  // pushToWorkList - Helper for markConstant/markForcedConstant/markOverdefined
>>>>>>> 8037f016
  void pushToWorkList(LatticeVal &IV, Value *V) {
    if (IV.isOverdefined())
      return OverdefinedInstWorkList.push_back(V);
    InstWorkList.push_back(V);
  }

  // markConstant - Make a value be marked as "constant".  If the value
  // is not already a constant, add it to the instruction work list so that
  // the users of the instruction are updated later.
  //
  void markConstant(LatticeVal &IV, Value *V, Constant *C) {
    if (!IV.markConstant(C)) return;
    DEBUG(dbgs() << "markConstant: " << *C << ": " << *V << '\n');
    pushToWorkList(IV, V);
  }

  void markConstant(Value *V, Constant *C) {
    assert(!V->getType()->isStructTy() && "structs should use mergeInValue");
    markConstant(ValueState[V], V, C);
  }

  // markOverdefined - Make a value be marked as "overdefined". If the
  // value is not already overdefined, add it to the overdefined instruction
  // work list so that the users of the instruction are updated later.
  void markOverdefined(LatticeVal &IV, Value *V) {
    if (!IV.markOverdefined()) return;

    DEBUG(dbgs() << "markOverdefined: ";
          if (auto *F = dyn_cast<Function>(V))
            dbgs() << "Function '" << F->getName() << "'\n";
          else
            dbgs() << *V << '\n');
    // Only instructions go on the work list
    pushToWorkList(IV, V);
  }

  void mergeInValue(LatticeVal &IV, Value *V, LatticeVal MergeWithV) {
    if (IV.isOverdefined() || MergeWithV.isUnknown())
      return;  // Noop.
    if (MergeWithV.isOverdefined())
      return markOverdefined(IV, V);
    if (IV.isUnknown())
      return markConstant(IV, V, MergeWithV.getConstant());
    if (IV.getConstant() != MergeWithV.getConstant())
      return markOverdefined(IV, V);
  }

  void mergeInValue(Value *V, LatticeVal MergeWithV) {
    assert(!V->getType()->isStructTy() &&
           "non-structs should use markConstant");
    mergeInValue(ValueState[V], V, MergeWithV);
  }


  /// getValueState - Return the LatticeVal object that corresponds to the
  /// value.  This function handles the case when the value hasn't been seen yet
  /// by properly seeding constants etc.
  LatticeVal &getValueState(Value *V) {
    assert(!V->getType()->isStructTy() && "Should use getStructValueState");

    std::pair<DenseMap<Value*, LatticeVal>::iterator, bool> I =
      ValueState.insert(std::make_pair(V, LatticeVal()));
    LatticeVal &LV = I.first->second;

    if (!I.second)
      return LV;  // Common case, already in the map.

    // We found a value that's constant, so we set its lattice
    // value to constant accordingly.
    if (auto *C = dyn_cast<Constant>(V))
      LV.markConstant(C);

    // All others are underdefined by default.
    return LV;
  }

  /// getStructValueState - Return the LatticeVal object that corresponds to the
  /// value/field pair.  This function handles the case when the value hasn't
  /// been seen yet by properly seeding constants etc.
  LatticeVal &getStructValueState(Value *V, unsigned i) {
    assert(V->getType()->isStructTy() && "Should use getValueState");
    assert(i < cast<StructType>(V->getType())->getNumElements() &&
           "Invalid element #");

    std::pair<DenseMap<std::pair<Value*, unsigned>, LatticeVal>::iterator,
              bool> I = StructValueState.insert(
                        std::make_pair(std::make_pair(V, i), LatticeVal()));
    LatticeVal &LV = I.first->second;

    if (!I.second)
      return LV;  // Common case, already in the map.

    if (auto *C = dyn_cast<Constant>(V)) {
      Constant *Elt = C->getAggregateElement(i);

      if (!Elt)
        LV.markOverdefined();      // Unknown sort of constant.
      else
        LV.markConstant(Elt);      // Constants are constant.
    }

    // All others are underdefined by default.
    return LV;
  }


  /// markEdgeExecutable - Mark a basic block as executable, adding it to the BB
  /// work list if it is not already executable.
  void markEdgeExecutable(BasicBlock *Source, BasicBlock *Dest) {
    if (!KnownFeasibleEdges.insert(Edge(Source, Dest)).second)
      return;  // This edge is already known to be executable!

    if (!MarkBlockExecutable(Dest)) {
      // If the destination is already executable, we just made an *edge*
      // feasible that wasn't before.  Revisit the PHI nodes in the block
      // because they have potentially new operands.
      DEBUG(dbgs() << "Marking Edge Executable: " << Source->getName()
            << " -> " << Dest->getName() << '\n');

      PHINode *PN;
      for (BasicBlock::iterator I = Dest->begin();
           (PN = dyn_cast<PHINode>(I)); ++I)
        visitPHINode(*PN);
    }
  }

  // getFeasibleSuccessors - Return a vector of booleans to indicate which
  // successors are reachable from a given terminator instruction.
  //
  void getFeasibleSuccessors(TerminatorInst &TI, SmallVectorImpl<bool> &Succs);

  // isEdgeFeasible - Return true if the control flow edge from the 'From' basic
  // block to the 'To' basic block is currently feasible.
  //
  bool isEdgeFeasible(BasicBlock *From, BasicBlock *To);

  // OperandChangedState - This method is invoked on all of the users of an
  // instruction that was just changed state somehow.  Based on this
  // information, we need to update the specified user of this instruction.
  //
  void OperandChangedState(Instruction *I) {
    if (BBExecutable.count(I->getParent()))   // Inst is executable?
      visit(*I);
  }

private:
  friend class InstVisitor<SCCPSolver>;

  // visit implementations - Something changed in this instruction.  Either an
  // operand made a transition, or the instruction is newly executable.  Change
  // the value type of I to reflect these changes if appropriate.
  void visitPHINode(PHINode &I);

  // Terminators
  void visitReturnInst(ReturnInst &I);
  void visitTerminatorInst(TerminatorInst &TI);

  void visitCastInst(CastInst &I);
  void visitSelectInst(SelectInst &I);
  void visitBinaryOperator(Instruction &I);
  void visitCmpInst(CmpInst &I);
  void visitExtractValueInst(ExtractValueInst &EVI);
  void visitInsertValueInst(InsertValueInst &IVI);
  void visitLandingPadInst(LandingPadInst &I) { markAnythingOverdefined(&I); }
  void visitFuncletPadInst(FuncletPadInst &FPI) {
    markAnythingOverdefined(&FPI);
  }
  void visitCatchSwitchInst(CatchSwitchInst &CPI) {
    markAnythingOverdefined(&CPI);
    visitTerminatorInst(CPI);
  }

  // Instructions that cannot be folded away.
  void visitStoreInst     (StoreInst &I);
  void visitLoadInst      (LoadInst &I);
  void visitGetElementPtrInst(GetElementPtrInst &I);
  void visitCallInst      (CallInst &I) {
    visitCallSite(&I);
  }
  void visitInvokeInst    (InvokeInst &II) {
    visitCallSite(&II);
    visitTerminatorInst(II);
  }
  void visitCallSite      (CallSite CS);
  void visitResumeInst    (TerminatorInst &I) { /*returns void*/ }
  void visitUnreachableInst(TerminatorInst &I) { /*returns void*/ }
  void visitFenceInst     (FenceInst &I) { /*returns void*/ }
  void visitAtomicCmpXchgInst(AtomicCmpXchgInst &I) {
    markAnythingOverdefined(&I);
  }
  void visitAtomicRMWInst (AtomicRMWInst &I) { markOverdefined(&I); }
  void visitAllocaInst    (Instruction &I) { markOverdefined(&I); }
  void visitVAArgInst     (Instruction &I) { markAnythingOverdefined(&I); }

  void visitInstruction(Instruction &I) {
    // If a new instruction is added to LLVM that we don't handle.
    dbgs() << "SCCP: Don't know how to handle: " << I << '\n';
    markAnythingOverdefined(&I);   // Just in case
  }
};

} // end anonymous namespace


// getFeasibleSuccessors - Return a vector of booleans to indicate which
// successors are reachable from a given terminator instruction.
//
void SCCPSolver::getFeasibleSuccessors(TerminatorInst &TI,
                                       SmallVectorImpl<bool> &Succs) {
  Succs.resize(TI.getNumSuccessors());
  if (auto *BI = dyn_cast<BranchInst>(&TI)) {
    if (BI->isUnconditional()) {
      Succs[0] = true;
      return;
    }

    LatticeVal BCValue = getValueState(BI->getCondition());

    ConstantInt *CI = BCValue.getConstantInt();
    if (!CI) {
      // Overdefined condition variables, and branches on unfoldable constant
      // conditions, mean the branch could go either way.
      if (!BCValue.isUnknown())
        Succs[0] = Succs[1] = true;
      return;
    }

    // Constant condition variables mean the branch can only go a single way.
    Succs[CI->isZero()] = true;
    return;
  }

  // Unwinding instructions successors are always executable.
  if (TI.isExceptional()) {
    Succs.assign(TI.getNumSuccessors(), true);
    return;
  }

  if (auto *SI = dyn_cast<SwitchInst>(&TI)) {
    if (!SI->getNumCases()) {
      Succs[0] = true;
      return;
    }
    LatticeVal SCValue = getValueState(SI->getCondition());

    // Handle branch on undef marking the first successor as live.
    if (SCValue.isConstant()) {
      Constant *C  = SCValue.getConstant();
      assert(C && "C should be a constant");
      if (isa<UndefValue>(C)) {
        ConstantInt *CI = SI->case_begin().getCaseValue();
        Succs[SI->findCaseValue(CI).getSuccessorIndex()] = true;
        return;
      }
    }

    ConstantInt *CI = SCValue.getConstantInt();

    if (!CI) {   // Overdefined or unknown condition?
      // All destinations are executable!
      if (!SCValue.isUnknown())
        Succs.assign(TI.getNumSuccessors(), true);
      return;
    }

    Succs[SI->findCaseValue(CI).getSuccessorIndex()] = true;
    return;
  }

  // TODO: This could be improved if the operand is a [cast of a] BlockAddress.
  if (isa<IndirectBrInst>(&TI)) {
    // Just mark all destinations executable!
    Succs.assign(TI.getNumSuccessors(), true);
    return;
  }

  DEBUG(dbgs() << "Unknown terminator instruction: " << TI << '\n');
  llvm_unreachable("SCCP: Don't know how to handle this terminator!");
}


// isEdgeFeasible - Return true if the control flow edge from the 'From' basic
// block to the 'To' basic block is currently feasible.
//
bool SCCPSolver::isEdgeFeasible(BasicBlock *From, BasicBlock *To) {
  assert(BBExecutable.count(To) && "Dest should always be alive!");

  // Make sure the source basic block is executable!!
  if (!BBExecutable.count(From)) return false;

  // Check to make sure this edge itself is actually feasible now.
  TerminatorInst *TI = From->getTerminator();
  if (auto *BI = dyn_cast<BranchInst>(TI)) {
    if (BI->isUnconditional())
      return true;

    LatticeVal BCValue = getValueState(BI->getCondition());

    // Overdefined condition variables mean the branch could go either way,
    // undef conditions mean that neither edge is feasible yet.
    ConstantInt *CI = BCValue.getConstantInt();
    if (!CI)
      return !BCValue.isUnknown();

    // Constant condition variables mean the branch can only go a single way.
    return BI->getSuccessor(CI->isZero()) == To;
  }

  // Unwinding instructions successors are always executable.
  if (TI->isExceptional())
    return true;

  if (auto *SI = dyn_cast<SwitchInst>(TI)) {
    if (SI->getNumCases() < 1)
      return true;

    LatticeVal SCValue = getValueState(SI->getCondition());
    ConstantInt *CI = SCValue.getConstantInt();

    if (!CI)
      return !SCValue.isUnknown();

    return SI->findCaseValue(CI).getCaseSuccessor() == To;
  }

  // Just mark all destinations executable!
  // TODO: This could be improved if the operand is a [cast of a] BlockAddress.
  if (isa<IndirectBrInst>(TI))
    return true;

  DEBUG(dbgs() << "Unknown terminator instruction: " << *TI << '\n');
  llvm_unreachable("SCCP: Don't know how to handle this terminator!");
}

// visit Implementations - Something changed in this instruction, either an
// operand made a transition, or the instruction is newly executable.  Change
// the value type of I to reflect these changes if appropriate.  This method
// makes sure to do the following actions:
//
// 1. If a phi node merges two constants in, and has conflicting value coming
//    from different branches, or if the PHI node merges in an overdefined
//    value, then the PHI node becomes overdefined.
// 2. If a phi node merges only constants in, and they all agree on value, the
//    PHI node becomes a constant value equal to that.
// 3. If V <- x (op) y && isConstant(x) && isConstant(y) V = Constant
// 4. If V <- x (op) y && (isOverdefined(x) || isOverdefined(y)) V = Overdefined
// 5. If V <- MEM or V <- CALL or V <- (unknown) then V = Overdefined
// 6. If a conditional branch has a value that is constant, make the selected
//    destination executable
// 7. If a conditional branch has a value that is overdefined, make all
//    successors executable.
//
void SCCPSolver::visitPHINode(PHINode &PN) {
  // If this PN returns a struct, just mark the result overdefined.
  // TODO: We could do a lot better than this if code actually uses this.
  if (PN.getType()->isStructTy())
    return markAnythingOverdefined(&PN);

  if (getValueState(&PN).isOverdefined())
    return;  // Quick exit

  // Super-extra-high-degree PHI nodes are unlikely to ever be marked constant,
  // and slow us down a lot.  Just mark them overdefined.
  if (PN.getNumIncomingValues() > 64)
    return markOverdefined(&PN);

  // Look at all of the executable operands of the PHI node.  If any of them
  // are overdefined, the PHI becomes overdefined as well.  If they are all
  // constant, and they agree with each other, the PHI becomes the identical
  // constant.  If they are constant and don't agree, the PHI is overdefined.
  // If all the operands are undefined, the PHI goes to overdefined.
  Constant *OperandVal = nullptr;
  for (unsigned i = 0, e = PN.getNumIncomingValues(); i != e; ++i) {
    LatticeVal IV = getValueState(PN.getIncomingValue(i));
    if (IV.isUnknown()) continue;  // Doesn't influence PHI node.

    // 'undef' doesn't influence a phi.
    // For example, we have:
    // %patatino = phi i32* [ undef, %a ], [ null, %b ], [ null, %c ]
    // We can fold %patatino to null as the other two phi values agree
    // and 'undef' has no effect here.
    if (IV.isConstant() && isa<UndefValue>(IV.getConstant()))
      continue;

    if (!isEdgeFeasible(PN.getIncomingBlock(i), PN.getParent()))
      continue;

    if (IV.isOverdefined())    // PHI node becomes overdefined!
      return markOverdefined(&PN);

    if (!OperandVal) {   // Grab the first value.
      OperandVal = IV.getConstant();
      continue;
    }

    // There is already a reachable operand.  If we conflict with it,
    // then the PHI node becomes overdefined.  If we agree with it, we
    // can continue on.

    // Check to see if there are two different constants merging, if so, the PHI
    // node is overdefined.
    if (IV.getConstant() != OperandVal)
      return markOverdefined(&PN);
  }

  // If we exited the loop, this means that the PHI node only has constant
  // arguments that agree with each other(and OperandVal is the constant) or
  // OperandVal is null because there are no defined incoming arguments.
  // In the latter case, we send it to overdefined.
  if (OperandVal)
    return markConstant(&PN, OperandVal);      // Acquire operand value
  return markOverdefined(&PN);
}

void SCCPSolver::visitReturnInst(ReturnInst &I) {
  if (I.getNumOperands() == 0) return;  // ret void

  Function *F = I.getParent()->getParent();
  Value *ResultOp = I.getOperand(0);

  // If we are tracking the return value of this function, merge it in.
  if (!TrackedRetVals.empty() && !ResultOp->getType()->isStructTy()) {
    DenseMap<Function*, LatticeVal>::iterator TFRVI =
      TrackedRetVals.find(F);
    if (TFRVI != TrackedRetVals.end()) {
      mergeInValue(TFRVI->second, F, getValueState(ResultOp));
      return;
    }
  }

  // Handle functions that return multiple values.
  if (!TrackedMultipleRetVals.empty()) {
    if (auto *STy = dyn_cast<StructType>(ResultOp->getType()))
      if (MRVFunctionsTracked.count(F))
        for (unsigned i = 0, e = STy->getNumElements(); i != e; ++i)
          mergeInValue(TrackedMultipleRetVals[std::make_pair(F, i)], F,
                       getStructValueState(ResultOp, i));

  }
}

void SCCPSolver::visitTerminatorInst(TerminatorInst &TI) {
  SmallVector<bool, 16> SuccFeasible;
  getFeasibleSuccessors(TI, SuccFeasible);

  BasicBlock *BB = TI.getParent();

  // Mark all feasible successors executable.
  for (unsigned i = 0, e = SuccFeasible.size(); i != e; ++i)
    if (SuccFeasible[i])
      markEdgeExecutable(BB, TI.getSuccessor(i));
}

void SCCPSolver::visitCastInst(CastInst &I) {
  LatticeVal OpSt = getValueState(I.getOperand(0));
  if (OpSt.isOverdefined())
    return markOverdefined(&I);
  if (OpSt.isConstant()) {
    Constant *C = ConstantFoldCastOperand(I.getOpcode(), OpSt.getConstant(),
                                          I.getType(), DL);
    markConstant(&I, C);
  }
}


void SCCPSolver::visitExtractValueInst(ExtractValueInst &EVI) {
  // If this returns a struct, mark all elements over defined, we don't track
  // structs in structs.
  if (EVI.getType()->isStructTy())
    return markAnythingOverdefined(&EVI);

  // If this is extracting from more than one level of struct, we don't know.
  if (EVI.getNumIndices() != 1)
    return markOverdefined(&EVI);

  Value *AggVal = EVI.getAggregateOperand();
  if (AggVal->getType()->isStructTy()) {
    unsigned i = *EVI.idx_begin();
    LatticeVal EltVal = getStructValueState(AggVal, i);
    mergeInValue(getValueState(&EVI), &EVI, EltVal);
  } else {
    // Otherwise, must be extracting from an array.
    return markOverdefined(&EVI);
  }
}

void SCCPSolver::visitInsertValueInst(InsertValueInst &IVI) {
  auto *STy = dyn_cast<StructType>(IVI.getType());
  if (!STy)
    return markOverdefined(&IVI);

  // If this has more than one index, we can't handle it, drive all results to
  // undef.
  if (IVI.getNumIndices() != 1)
    return markAnythingOverdefined(&IVI);

  Value *Aggr = IVI.getAggregateOperand();
  unsigned Idx = *IVI.idx_begin();

  // Compute the result based on what we're inserting.
  for (unsigned i = 0, e = STy->getNumElements(); i != e; ++i) {
    // This passes through all values that aren't the inserted element.
    if (i != Idx) {
      LatticeVal EltVal = getStructValueState(Aggr, i);
      mergeInValue(getStructValueState(&IVI, i), &IVI, EltVal);
      continue;
    }

    Value *Val = IVI.getInsertedValueOperand();
    if (Val->getType()->isStructTy())
      // We don't track structs in structs.
      markOverdefined(getStructValueState(&IVI, i), &IVI);
    else {
      LatticeVal InVal = getValueState(Val);
      mergeInValue(getStructValueState(&IVI, i), &IVI, InVal);
    }
  }
}

void SCCPSolver::visitSelectInst(SelectInst &I) {
  // If this select returns a struct, just mark the result overdefined.
  // TODO: We could do a lot better than this if code actually uses this.
  if (I.getType()->isStructTy())
    return markAnythingOverdefined(&I);

  LatticeVal CondValue = getValueState(I.getCondition());
  if (CondValue.isUnknown())
    return;

  if (ConstantInt *CondCB = CondValue.getConstantInt()) {
    Value *OpVal = CondCB->isZero() ? I.getFalseValue() : I.getTrueValue();
    mergeInValue(&I, getValueState(OpVal));
    return;
  }

  // Otherwise, the condition is overdefined or a constant we can't evaluate.
  // See if we can produce something better than overdefined based on the T/F
  // value.
  LatticeVal TVal = getValueState(I.getTrueValue());
  LatticeVal FVal = getValueState(I.getFalseValue());

  if (TVal.isConstant() && FVal.isConstant()) {
    // FIXME: check if there's a way to just call an API instead of
    // doing the constant folding dance in SCCP.
    Constant *TC = TVal.getConstant();
    Constant *FC = FVal.getConstant();

    // select ?, C, C -> C.
    if (TC == FC)
      return markConstant(&I, TC);

    // select ?, undef, C -> C
    // select ?, C, undef -> C
    if (isa<UndefValue>(TC))
      return markConstant(&I, FC);
    if (isa<UndefValue>(FC))
      return markConstant(&I, TC);
  }
  markOverdefined(&I);
}

// Handle Binary Operators.
void SCCPSolver::visitBinaryOperator(Instruction &I) {
  LatticeVal V1State = getValueState(I.getOperand(0));
  LatticeVal V2State = getValueState(I.getOperand(1));

  LatticeVal &IV = ValueState[&I];
  if (IV.isOverdefined()) return;

  if (V1State.isConstant() && V2State.isConstant()) {
    Constant *C = ConstantExpr::get(I.getOpcode(), V1State.getConstant(),
                                    V2State.getConstant());
    return markConstant(IV, &I, C);
  }

  // If something is unknown, wait for it to resolve.
  if (!V1State.isOverdefined() && !V2State.isOverdefined())
    return;

  // Otherwise, one of our operands is overdefined.  Try to produce something
  // better than overdefined with some tricks.

  // If this is an AND or OR with 0 or -1, it doesn't matter that the other
  // operand is overdefined.
  if (I.getOpcode() == Instruction::And || I.getOpcode() == Instruction::Mul ||
      I.getOpcode() == Instruction::Or) {
    LatticeVal *NonOverdefVal = nullptr;
    if (!V1State.isOverdefined())
      NonOverdefVal = &V1State;
    else if (!V2State.isOverdefined())
      NonOverdefVal = &V2State;

    if (NonOverdefVal) {
      if (NonOverdefVal->isUnknown())
        return;

      if (I.getOpcode() == Instruction::And ||
          I.getOpcode() == Instruction::Mul) {
        // X and 0 = 0
        // X and undef = 0
        // X * 0 = 0
        Constant *C = NonOverdefVal->getConstant();
        if (C->isNullValue() || isa<UndefValue>(C))
          return markConstant(IV, &I, Constant::getNullValue(I.getType()));
      } else {
        // X or -1 = -1
        // X or undef = -1
        Constant *C = NonOverdefVal->getConstant();
        Constant *CI = NonOverdefVal->getConstantInt();
        if ((C && isa<UndefValue>(C)) || (CI && CI->isAllOnesValue()))
          return markConstant(IV, &I, Constant::getAllOnesValue(I.getType()));
      }
    }
  }


  markOverdefined(&I);
}

// Handle ICmpInst instruction.
void SCCPSolver::visitCmpInst(CmpInst &I) {
  LatticeVal V1State = getValueState(I.getOperand(0));
  LatticeVal V2State = getValueState(I.getOperand(1));

  LatticeVal &IV = ValueState[&I];
  if (IV.isOverdefined()) return;

  if (V1State.isConstant() && V2State.isConstant()) {
    Constant *C = ConstantExpr::getCompare(
        I.getPredicate(), V1State.getConstant(), V2State.getConstant());
    return markConstant(IV, &I, C);
  }

  // If operands are still unknown, wait for it to resolve.
  if (!V1State.isOverdefined() && !V2State.isOverdefined())
    return;

  markOverdefined(&I);
}

// Handle getelementptr instructions.  If all operands are constants then we
// can turn this into a getelementptr ConstantExpr.
//
void SCCPSolver::visitGetElementPtrInst(GetElementPtrInst &I) {
  if (ValueState[&I].isOverdefined()) return;

  SmallVector<Constant*, 8> Operands;
  Operands.reserve(I.getNumOperands());

  for (unsigned i = 0, e = I.getNumOperands(); i != e; ++i) {
    LatticeVal State = getValueState(I.getOperand(i));
    if (State.isUnknown())
      return;  // Operands are not resolved yet.

    if (State.isOverdefined())
      return markOverdefined(&I);

    assert(State.isConstant() && "Unknown state!");
    Operands.push_back(State.getConstant());
  }

  Constant *Ptr = Operands[0];
  auto Indices = makeArrayRef(Operands.begin() + 1, Operands.end());
  Constant *C =
      ConstantExpr::getGetElementPtr(I.getSourceElementType(), Ptr, Indices);
  markConstant(&I, C);
}

void SCCPSolver::visitStoreInst(StoreInst &SI) {
  // If this store is of a struct, ignore it.
  if (SI.getOperand(0)->getType()->isStructTy())
    return;

  if (TrackedGlobals.empty() || !isa<GlobalVariable>(SI.getOperand(1)))
    return;

  GlobalVariable *GV = cast<GlobalVariable>(SI.getOperand(1));
  DenseMap<GlobalVariable*, LatticeVal>::iterator I = TrackedGlobals.find(GV);
  if (I == TrackedGlobals.end() || I->second.isOverdefined()) return;

  // Get the value we are storing into the global, then merge it.
  mergeInValue(I->second, GV, getValueState(SI.getOperand(0)));
  if (I->second.isOverdefined())
    TrackedGlobals.erase(I);      // No need to keep tracking this!
}


// Handle load instructions.  If the operand is a constant pointer to a constant
// global, we can replace the load with the loaded constant value!
void SCCPSolver::visitLoadInst(LoadInst &I) {
  // If this load is of a struct, just mark the result overdefined.
  if (I.getType()->isStructTy())
    return markAnythingOverdefined(&I);

  LatticeVal PtrVal = getValueState(I.getOperand(0));
  if (PtrVal.isUnknown()) return;   // The pointer is not resolved yet!

  LatticeVal &IV = ValueState[&I];
  if (IV.isOverdefined()) return;

  if (!PtrVal.isConstant() || I.isVolatile())
    return markOverdefined(IV, &I);

  Constant *Ptr = PtrVal.getConstant();

  // load null is undefined.
  // XXXdavide: should we constant fold this one?
  if (isa<ConstantPointerNull>(Ptr) && I.getPointerAddressSpace() == 0)
    return;

  // Transform load (constant global) into the value loaded.
  if (auto *GV = dyn_cast<GlobalVariable>(Ptr)) {
    if (!TrackedGlobals.empty()) {
      // If we are tracking this global, merge in the known value for it.
      DenseMap<GlobalVariable*, LatticeVal>::iterator It =
        TrackedGlobals.find(GV);
      if (It != TrackedGlobals.end()) {
        mergeInValue(IV, &I, It->second);
        return;
      }
    }
  }

  // Transform load from a constant into a constant if possible.
  if (Constant *C = ConstantFoldLoadFromConstPtr(Ptr, I.getType(), DL))
    return markConstant(IV, &I, C);

  // Otherwise we cannot say for certain what value this load will produce.
  // Bail out.
  markOverdefined(IV, &I);
}

void SCCPSolver::visitCallSite(CallSite CS) {
  Function *F = CS.getCalledFunction();
  Instruction *I = CS.getInstruction();

  // The common case is that we aren't tracking the callee, either because we
  // are not doing interprocedural analysis or the callee is indirect, or is
  // external.  Handle these cases first.
  if (!F || F->isDeclaration()) {
CallOverdefined:
    // Void return and not tracking callee, just bail.
    if (I->getType()->isVoidTy()) return;

    // Otherwise, if we have a single return value case, and if the function is
    // a declaration, maybe we can constant fold it.
    if (F && F->isDeclaration() && !I->getType()->isStructTy() &&
        canConstantFoldCallTo(F)) {

      SmallVector<Constant*, 8> Operands;
      for (CallSite::arg_iterator AI = CS.arg_begin(), E = CS.arg_end();
           AI != E; ++AI) {
        LatticeVal State = getValueState(*AI);

        if (State.isUnknown())
          return;  // Operands are not resolved yet.
        if (State.isOverdefined())
          return markOverdefined(I);
        assert(State.isConstant() && "Unknown state!");
        Operands.push_back(State.getConstant());
      }

      if (getValueState(I).isOverdefined())
        return;

      // If we can constant fold this, mark the result of the call as a
      // constant.
      if (Constant *C = ConstantFoldCall(F, Operands, TLI))
        return markConstant(I, C);
    }

    // Otherwise, we don't know anything about this call, mark it overdefined.
    return markAnythingOverdefined(I);
  }

  // If this is a local function that doesn't have its address taken, mark its
  // entry block executable and merge in the actual arguments to the call into
  // the formal arguments of the function.
  if (!TrackingIncomingArguments.empty() && TrackingIncomingArguments.count(F)){
    MarkBlockExecutable(&F->front());

    // Propagate information from this call site into the callee.
    CallSite::arg_iterator CAI = CS.arg_begin();
    for (Function::arg_iterator AI = F->arg_begin(), E = F->arg_end();
         AI != E; ++AI, ++CAI) {
      // If this argument is byval, and if the function is not readonly, there
      // will be an implicit copy formed of the input aggregate.
      if (AI->hasByValAttr() && !F->onlyReadsMemory()) {
        markOverdefined(&*AI);
        continue;
      }

      if (auto *STy = dyn_cast<StructType>(AI->getType())) {
        for (unsigned i = 0, e = STy->getNumElements(); i != e; ++i) {
          LatticeVal CallArg = getStructValueState(*CAI, i);
          mergeInValue(getStructValueState(&*AI, i), &*AI, CallArg);
        }
      } else {
        mergeInValue(&*AI, getValueState(*CAI));
      }
    }
  }

  // If this is a single/zero retval case, see if we're tracking the function.
  if (auto *STy = dyn_cast<StructType>(F->getReturnType())) {
    if (!MRVFunctionsTracked.count(F))
      goto CallOverdefined;  // Not tracking this callee.

    // If we are tracking this callee, propagate the result of the function
    // into this call site.
    for (unsigned i = 0, e = STy->getNumElements(); i != e; ++i)
      mergeInValue(getStructValueState(I, i), I,
                   TrackedMultipleRetVals[std::make_pair(F, i)]);
  } else {
    DenseMap<Function*, LatticeVal>::iterator TFRVI = TrackedRetVals.find(F);
    if (TFRVI == TrackedRetVals.end())
      goto CallOverdefined;  // Not tracking this callee.

    // If so, propagate the return value of the callee into this call result.
    mergeInValue(I, TFRVI->second);
  }
}

void SCCPSolver::Solve() {
  // Process the work lists until they are empty!
  while (!BBWorkList.empty() || !InstWorkList.empty() ||
         !OverdefinedInstWorkList.empty()) {
    // Process the overdefined instruction's work list first, which drives other
    // things to overdefined more quickly.
    while (!OverdefinedInstWorkList.empty()) {
      Value *I = OverdefinedInstWorkList.pop_back_val();

      DEBUG(dbgs() << "\nPopped off OI-WL: " << *I << '\n');

      // "I" got into the work list because it either made the transition from
      // bottom to constant, or to overdefined.
      //
      // Anything on this worklist that is overdefined need not be visited
      // since all of its users will have already been marked as overdefined
      // Update all of the users of this instruction's value.
      //
      for (User *U : I->users())
        if (auto *UI = dyn_cast<Instruction>(U))
          OperandChangedState(UI);
    }

    // Process the instruction work list.
    while (!InstWorkList.empty()) {
      Value *I = InstWorkList.pop_back_val();

      DEBUG(dbgs() << "\nPopped off I-WL: " << *I << '\n');

      // "I" got into the work list because it made the transition from undef to
      // constant.
      //
      // Anything on this worklist that is overdefined need not be visited
      // since all of its users will have already been marked as overdefined.
      // Update all of the users of this instruction's value.
      //
      if (I->getType()->isStructTy() || !getValueState(I).isOverdefined())
        for (User *U : I->users())
          if (auto *UI = dyn_cast<Instruction>(U))
            OperandChangedState(UI);
    }

    // Process the basic block work list.
    while (!BBWorkList.empty()) {
      BasicBlock *BB = BBWorkList.back();
      BBWorkList.pop_back();

      DEBUG(dbgs() << "\nPopped off BBWL: " << *BB << '\n');

      // Notify all instructions in this basic block that they are newly
      // executable.
      visit(BB);
    }
  }
}

static bool tryToReplaceWithConstant(SCCPSolver &Solver, Value *V) {
  Constant *Const = nullptr;
  if (V->getType()->isStructTy()) {
    std::vector<LatticeVal> IVs = Solver.getStructLatticeValueFor(V);
    if (any_of(IVs, [](const LatticeVal &LV) { return LV.isOverdefined(); }))
      return false;
    std::vector<Constant *> ConstVals;
    auto *ST = dyn_cast<StructType>(V->getType());
    for (unsigned i = 0, e = ST->getNumElements(); i != e; ++i) {
      LatticeVal V = IVs[i];
      ConstVals.push_back(V.isConstant()
                              ? V.getConstant()
                              : UndefValue::get(ST->getElementType(i)));
    }
    Const = ConstantStruct::get(ST, ConstVals);
  } else {
    LatticeVal IV = Solver.getLatticeValueFor(V);
    if (IV.isOverdefined())
      return false;
    Const = IV.isConstant() ? IV.getConstant() : UndefValue::get(V->getType());
  }
  assert(Const && "Constant is nullptr here!");
  DEBUG(dbgs() << "  Constant: " << *Const << " = " << *V << '\n');

  // Replaces all of the uses of a variable with uses of the constant.
  V->replaceAllUsesWith(Const);
  return true;
}

// runSCCP() - Run the Sparse Conditional Constant Propagation algorithm,
// and return true if the function was modified.
//
static bool runSCCP(Function &F, const DataLayout &DL,
                    const TargetLibraryInfo *TLI) {
  DEBUG(dbgs() << "SCCP on function '" << F.getName() << "'\n");
  SCCPSolver Solver(DL, TLI);

  // Mark the first block of the function as being executable.
  Solver.MarkBlockExecutable(&F.front());

  // Mark all arguments to the function as being overdefined.
  for (Argument &AI : F.args())
    Solver.markAnythingOverdefined(&AI);

  Solver.Solve();
  bool MadeChanges = false;

  // If we decided that there are basic blocks that are dead in this function,
  // delete their contents now.  Note that we cannot actually delete the blocks,
  // as we cannot modify the CFG of the function.

  for (BasicBlock &BB : F) {
    if (!Solver.isBlockExecutable(&BB)) {
      DEBUG(dbgs() << "  BasicBlock Dead:" << BB);

      ++NumDeadBlocks;
      NumInstRemoved += removeAllNonTerminatorAndEHPadInstructions(&BB);

      MadeChanges = true;
      continue;
    }

    // Iterate over all of the instructions in a function, replacing them with
    // constants if we have found them to be of constant values.
    //
    for (BasicBlock::iterator BI = BB.begin(), E = BB.end(); BI != E;) {
      Instruction *Inst = &*BI++;
      if (Inst->getType()->isVoidTy() || isa<TerminatorInst>(Inst))
        continue;

      if (tryToReplaceWithConstant(Solver, Inst)) {
        if (isInstructionTriviallyDead(Inst))
          Inst->eraseFromParent();
        // Hey, we just changed something!
        MadeChanges = true;
        ++NumInstRemoved;
      }
    }
  }

  return MadeChanges;
}

PreservedAnalyses SCCPPass::run(Function &F, FunctionAnalysisManager &AM) {
  const DataLayout &DL = F.getParent()->getDataLayout();
  auto &TLI = AM.getResult<TargetLibraryAnalysis>(F);
  if (!runSCCP(F, DL, &TLI))
    return PreservedAnalyses::all();

  auto PA = PreservedAnalyses();
  PA.preserve<GlobalsAA>();
  return PA;
}

namespace {
//===--------------------------------------------------------------------===//
//
/// SCCP Class - This class uses the SCCPSolver to implement a per-function
/// Sparse Conditional Constant Propagator.
///
class SCCPLegacyPass : public FunctionPass {
public:
  void getAnalysisUsage(AnalysisUsage &AU) const override {
    AU.addRequired<TargetLibraryInfoWrapperPass>();
    AU.addPreserved<GlobalsAAWrapperPass>();
  }
  static char ID; // Pass identification, replacement for typeid
  SCCPLegacyPass() : FunctionPass(ID) {
    initializeSCCPLegacyPassPass(*PassRegistry::getPassRegistry());
  }

  // runOnFunction - Run the Sparse Conditional Constant Propagation
  // algorithm, and return true if the function was modified.
  //
  bool runOnFunction(Function &F) override {
    if (skipFunction(F))
      return false;
    const DataLayout &DL = F.getParent()->getDataLayout();
    const TargetLibraryInfo *TLI =
        &getAnalysis<TargetLibraryInfoWrapperPass>().getTLI();
    return runSCCP(F, DL, TLI);
  }
};
} // end anonymous namespace

char SCCPLegacyPass::ID = 0;
INITIALIZE_PASS_BEGIN(SCCPLegacyPass, "sccp",
                      "Sparse Conditional Constant Propagation", false, false)
INITIALIZE_PASS_DEPENDENCY(TargetLibraryInfoWrapperPass)
INITIALIZE_PASS_END(SCCPLegacyPass, "sccp",
                    "Sparse Conditional Constant Propagation", false, false)

// createSCCPPass - This is the public interface to this file.
FunctionPass *llvm::createSCCPPass() { return new SCCPLegacyPass(); }

static bool AddressIsTaken(const GlobalValue *GV) {
  // Delete any dead constantexpr klingons.
  GV->removeDeadConstantUsers();

  for (const Use &U : GV->uses()) {
    const User *UR = U.getUser();
    if (const auto *SI = dyn_cast<StoreInst>(UR)) {
      if (SI->getOperand(0) == GV || SI->isVolatile())
        return true;  // Storing addr of GV.
    } else if (isa<InvokeInst>(UR) || isa<CallInst>(UR)) {
      // Make sure we are calling the function, not passing the address.
      ImmutableCallSite CS(cast<Instruction>(UR));
      if (!CS.isCallee(&U))
        return true;
    } else if (const auto *LI = dyn_cast<LoadInst>(UR)) {
      if (LI->isVolatile())
        return true;
    } else if (isa<BlockAddress>(UR)) {
      // blockaddress doesn't take the address of the function, it takes addr
      // of label.
    } else {
      return true;
    }
  }
  return false;
}

static void findReturnsToZap(Function &F,
                             SmallPtrSet<Function *, 32> &AddressTakenFunctions,
                             SmallVector<ReturnInst *, 8> &ReturnsToZap) {
  // We can only do this if we know that nothing else can call the function.
  if (!F.hasLocalLinkage() || AddressTakenFunctions.count(&F))
    return;

  for (BasicBlock &BB : F)
    if (auto *RI = dyn_cast<ReturnInst>(BB.getTerminator()))
      if (!isa<UndefValue>(RI->getOperand(0)))
        ReturnsToZap.push_back(RI);
}

static bool runIPSCCP(Module &M, const DataLayout &DL,
                      const TargetLibraryInfo *TLI) {
  SCCPSolver Solver(DL, TLI);

  // AddressTakenFunctions - This set keeps track of the address-taken functions
  // that are in the input.  As IPSCCP runs through and simplifies code,
  // functions that were address taken can end up losing their
  // address-taken-ness.  Because of this, we keep track of their addresses from
  // the first pass so we can use them for the later simplification pass.
  SmallPtrSet<Function*, 32> AddressTakenFunctions;

  // Loop over all functions, marking arguments to those with their addresses
  // taken or that are external as overdefined.
  //
  for (Function &F : M) {
    if (F.isDeclaration())
      continue;

    // If this is an exact definition of this function, then we can propagate
    // information about its result into callsites of it.
    if (F.hasExactDefinition())
      Solver.AddTrackedFunction(&F);

    // If this function only has direct calls that we can see, we can track its
    // arguments and return value aggressively, and can assume it is not called
    // unless we see evidence to the contrary.
    if (F.hasLocalLinkage()) {
      if (AddressIsTaken(&F))
        AddressTakenFunctions.insert(&F);
      else {
        Solver.AddArgumentTrackedFunction(&F);
        continue;
      }
    }

    // Assume the function is called.
    Solver.MarkBlockExecutable(&F.front());

    // Assume nothing about the incoming arguments.
    for (Argument &AI : F.args())
      Solver.markAnythingOverdefined(&AI);
  }

  // Loop over global variables.  We inform the solver about any internal global
  // variables that do not have their 'addresses taken'.  If they don't have
  // their addresses taken, we can propagate constants through them.
  for (GlobalVariable &G : M.globals())
    if (!G.isConstant() && G.hasLocalLinkage() && !AddressIsTaken(&G))
      Solver.TrackValueOfGlobalVariable(&G);

  Solver.Solve();

  bool MadeChanges = false;

  // Iterate over all of the instructions in the module, replacing them with
  // constants if we have found them to be of constant values.
  //
  SmallVector<BasicBlock*, 512> BlocksToErase;

  for (Function &F : M) {
    if (F.isDeclaration())
      continue;

    if (Solver.isBlockExecutable(&F.front())) {
      for (Function::arg_iterator AI = F.arg_begin(), E = F.arg_end(); AI != E;
           ++AI) {
        if (AI->use_empty())
          continue;
        if (tryToReplaceWithConstant(Solver, &*AI))
          ++IPNumArgsElimed;
      }
    }

    for (Function::iterator BB = F.begin(), E = F.end(); BB != E; ++BB) {
      if (!Solver.isBlockExecutable(&*BB)) {
        DEBUG(dbgs() << "  BasicBlock Dead:" << *BB);

        ++NumDeadBlocks;
        NumInstRemoved +=
            changeToUnreachable(BB->getFirstNonPHI(), /*UseLLVMTrap=*/false);

        MadeChanges = true;

        if (&*BB != &F.front())
          BlocksToErase.push_back(&*BB);
        continue;
      }

      for (BasicBlock::iterator BI = BB->begin(), E = BB->end(); BI != E; ) {
        Instruction *Inst = &*BI++;

        // Fix branches to undef -> branches to false.
        if (auto *BrInst = dyn_cast<BranchInst>(Inst)) {
          if (!BrInst->isConditional())
            continue;
          auto *C = dyn_cast<Constant>(BrInst->getCondition());
          if (!C || !isa<UndefValue>(C))
            continue;
          BrInst->setCondition(ConstantInt::getFalse(BrInst->getContext()));
          Solver.MarkBlockExecutable(BrInst->getSuccessor(1));
        }

        // Fix switches on undef -> switch on the first constant.
        if (auto *SI = dyn_cast<SwitchInst>(Inst)) {
          if (!SI->getNumCases())
            continue;
          auto *C = dyn_cast<Constant>(SI->getCondition());
          if (!C || !isa<UndefValue>(C))
            continue;
          SI->setCondition(SI->case_begin().getCaseValue());
          Solver.MarkBlockExecutable(SI->case_begin().getCaseSuccessor());
        }

        if (Inst->getType()->isVoidTy())
          continue;
        if (tryToReplaceWithConstant(Solver, Inst)) {
          if (!isa<CallInst>(Inst) && !isa<TerminatorInst>(Inst))
            Inst->eraseFromParent();
          // Hey, we just changed something!
          MadeChanges = true;
          ++IPNumInstRemoved;
        }
      }
    }

    // Now that all instructions in the function are constant folded, erase dead
    // blocks, because we can now use ConstantFoldTerminator to get rid of
    // in-edges.
    for (unsigned i = 0, e = BlocksToErase.size(); i != e; ++i) {
      // If there are any PHI nodes in this successor, drop entries for BB now.
      BasicBlock *DeadBB = BlocksToErase[i];
      for (Value::user_iterator UI = DeadBB->user_begin(),
                                UE = DeadBB->user_end();
           UI != UE;) {
        // Grab the user and then increment the iterator early, as the user
        // will be deleted. Step past all adjacent uses from the same user.
        auto *I = dyn_cast<Instruction>(*UI);
        do { ++UI; } while (UI != UE && *UI == I);

        // Ignore blockaddress users; BasicBlock's dtor will handle them.
        if (!I) continue;

        bool Folded = ConstantFoldTerminator(I->getParent());
        assert(Folded && "The terminator should've been folded");
      }

      // Finally, delete the basic block.
      F.getBasicBlockList().erase(DeadBB);
    }
    BlocksToErase.clear();
  }

  // If we inferred constant or undef return values for a function, we replaced
  // all call uses with the inferred value.  This means we don't need to bother
  // actually returning anything from the function.  Replace all return
  // instructions with return undef.
  //
  // Do this in two stages: first identify the functions we should process, then
  // actually zap their returns.  This is important because we can only do this
  // if the address of the function isn't taken.  In cases where a return is the
  // last use of a function, the order of processing functions would affect
  // whether other functions are optimizable.
  SmallVector<ReturnInst*, 8> ReturnsToZap;

  const DenseMap<Function*, LatticeVal> &RV = Solver.getTrackedRetVals();
  for (const auto &I : RV) {
    Function *F = I.first;
    if (I.second.isOverdefined() || F->getReturnType()->isVoidTy())
      continue;
    findReturnsToZap(*F, AddressTakenFunctions, ReturnsToZap);
  }

  for (const auto &F : Solver.getMRVFunctionsTracked()) {
    assert(F->getReturnType()->isStructTy() &&
           "The return type should be a struct");
    StructType *STy = cast<StructType>(F->getReturnType());
    if (Solver.isStructLatticeConstant(F, STy))
      findReturnsToZap(*F, AddressTakenFunctions, ReturnsToZap);
  }

  // Zap all returns which we've identified as zap to change.
  for (unsigned i = 0, e = ReturnsToZap.size(); i != e; ++i) {
    Function *F = ReturnsToZap[i]->getParent()->getParent();
    ReturnsToZap[i]->setOperand(0, UndefValue::get(F->getReturnType()));
  }

  // If we inferred constant or undef values for globals variables, we can
  // delete the global and any stores that remain to it.
  const DenseMap<GlobalVariable*, LatticeVal> &TG = Solver.getTrackedGlobals();
  for (DenseMap<GlobalVariable*, LatticeVal>::const_iterator I = TG.begin(),
         E = TG.end(); I != E; ++I) {
    GlobalVariable *GV = I->first;
    assert(!I->second.isOverdefined() &&
           "Overdefined values should have been taken out of the map!");
    DEBUG(dbgs() << "Found that GV '" << GV->getName() << "' is constant!\n");
    while (!GV->use_empty()) {
      StoreInst *SI = cast<StoreInst>(GV->user_back());
      SI->eraseFromParent();
    }
    M.getGlobalList().erase(GV);
    ++IPNumGlobalConst;
  }

  return MadeChanges;
}

PreservedAnalyses IPSCCPPass::run(Module &M, ModuleAnalysisManager &AM) {
  const DataLayout &DL = M.getDataLayout();
  auto &TLI = AM.getResult<TargetLibraryAnalysis>(M);
  if (!runIPSCCP(M, DL, &TLI))
    return PreservedAnalyses::all();
  return PreservedAnalyses::none();
}

namespace {
//===--------------------------------------------------------------------===//
//
/// IPSCCP Class - This class implements interprocedural Sparse Conditional
/// Constant Propagation.
///
class IPSCCPLegacyPass : public ModulePass {
public:
  static char ID;

  IPSCCPLegacyPass() : ModulePass(ID) {
    initializeIPSCCPLegacyPassPass(*PassRegistry::getPassRegistry());
  }

  bool runOnModule(Module &M) override {
    if (skipModule(M))
      return false;
    const DataLayout &DL = M.getDataLayout();
    const TargetLibraryInfo *TLI =
        &getAnalysis<TargetLibraryInfoWrapperPass>().getTLI();
    return runIPSCCP(M, DL, TLI);
  }

  void getAnalysisUsage(AnalysisUsage &AU) const override {
    AU.addRequired<TargetLibraryInfoWrapperPass>();
  }
};
} // end anonymous namespace

char IPSCCPLegacyPass::ID = 0;
INITIALIZE_PASS_BEGIN(IPSCCPLegacyPass, "ipsccp",
                      "Interprocedural Sparse Conditional Constant Propagation",
                      false, false)
INITIALIZE_PASS_DEPENDENCY(TargetLibraryInfoWrapperPass)
INITIALIZE_PASS_END(IPSCCPLegacyPass, "ipsccp",
                    "Interprocedural Sparse Conditional Constant Propagation",
                    false, false)

// createIPSCCPPass - This is the public interface to this file.
ModulePass *llvm::createIPSCCPPass() { return new IPSCCPLegacyPass(); }<|MERGE_RESOLUTION|>--- conflicted
+++ resolved
@@ -306,11 +306,7 @@
   }
 
 private:
-<<<<<<< HEAD
-  // pushToWorkList - Helper for markConstant
-=======
-  // pushToWorkList - Helper for markConstant/markForcedConstant/markOverdefined
->>>>>>> 8037f016
+  // pushToWorkList - Helper for markConstant/markOverdefined
   void pushToWorkList(LatticeVal &IV, Value *V) {
     if (IV.isOverdefined())
       return OverdefinedInstWorkList.push_back(V);
